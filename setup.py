--- conflicted
+++ resolved
@@ -10,11 +10,7 @@
 # version should use the format 'x.x.x' (instead of 'vx.x.x')
 setup(
     name='vertica-python',
-<<<<<<< HEAD
-    version='0.4.3',
-=======
     version='0.4.4',
->>>>>>> f7cd8ace
     description='A native Python client for the Vertica database.',
     author='Justin Berka, Alex Kim, Kenneth Tran',
     author_email='justin.berka@gmail.com, alex.kim@uber.com, tran@uber.com',
