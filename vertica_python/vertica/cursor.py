--- conflicted
+++ resolved
@@ -2,19 +2,15 @@
 
 import logging
 import re
-from collections import OrderedDict
-<<<<<<< HEAD
 try:
     from collections import OrderedDict  # python 2.7+ / 3
 except ImportError:
     from ordereddict import OrderedDict  # python 2.6
 
-=======
 from io import IOBase
 
 import six
 # noinspection PyUnresolvedReferences,PyCompatibility
->>>>>>> f5b631fa
 from builtins import str
 from six import binary_type, text_type, string_types, BytesIO, StringIO
 
