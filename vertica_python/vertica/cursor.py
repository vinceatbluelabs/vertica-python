from __future__ import absolute_import

import re
import logging

import vertica_python.errors as errors

import vertica_python.vertica.messages as messages
from vertica_python.vertica.column import Column

logger = logging.getLogger('vertica')

class Cursor(object):
    def __init__(self, connection, cursor_type=None):
        self.connection = connection
        self.cursor_type = cursor_type
        self._closed = False
        self._message = None

        self.error = None

        #
        # dbApi properties
        #
        self.description = None
        self.rowcount = -1
        self.arraysize = 1

    def __enter__(self):
        return self

    def __exit__(self, type, value, traceback):
        self.close()

    #
    # dbApi methods
    #

    def callproc(self, procname, parameters=None):
        raise errors.NotSupportedError('Cursor.callproc() is not implemented')

    def close(self):
        self._closed = True

    def execute(self, operation, parameters=None):
        if self.closed():
            raise errors.Error('Cursor is closed')

        self.flush_to_query_ready()

        if parameters:
            # # optional requirement
            from psycopg2.extensions import adapt

            if isinstance(parameters, dict):
                for key in parameters:
                    param = parameters[key]
                    # Make sure adapt() behaves properly
                    if isinstance(param, unicode):
                        v = adapt(param.encode('utf8')).getquoted()
                    else:
                        v = adapt(param).getquoted()

                    # Using a regex with word boundary to correctly handle params with similar names
                    # such as :s and :start
                    match_str = u':%s\\b' % unicode(key)
                    operation = re.sub(match_str, v.decode('utf-8'), operation, re.UNICODE)
            elif isinstance(parameters, tuple):
                tlist = []
                for p in parameters:
                    if isinstance(p, unicode):
                        tlist.append(adapt(p.encode('utf8')).getquoted())
                    else:
                        tlist.append(adapt(p).getquoted())
                operation = operation % tuple(tlist)
            else:
                raise errors.Error("Argument 'parameters' must be dict or tuple")

        self.rowcount = 0

        self.connection.write(messages.Query(operation))

        # read messages until we hit an Error, DataRow or ReadyForQuery
        while True:
            message = self.connection.read_message()
            # save the message because there's no way to undo the read
            self._message = message
            if isinstance(message, messages.ErrorResponse):
                raise errors.QueryError.from_error_response(message, operation)
            elif isinstance(message, messages.RowDescription):
                self.description = map(lambda fd: Column(fd), message.fields)
            elif (isinstance(message, messages.DataRow)
                   or isinstance(message, messages.ReadyForQuery)):
                break
            else:
                self.connection.process_message(message)

    def fetchone(self):
        if isinstance(self._message, messages.DataRow):
            self.rowcount += 1
            row = self.row_formatter(self._message)
            # fetch next message
            self._message = self.connection.read_message()
            return row
        else:
            self.connection.process_message(self._message)

    def iterate(self):
        row = self.fetchone()
        while row:
            yield row
            row = self.fetchone()

    def fetchmany(self, size=None):
        if not size:
            size = self.arraysize
        results = []
        while True:
            row = self.fetchone()
            if not row:
                break
            results.append(row)
            if len(results) >= size:
                break
        return results

    def fetchall(self):
        return list(self.iterate())

    def setinputsizes(self):
        pass

    def setoutputsize(self, size, column=None):
        pass

    #
    # Non dbApi methods
    #
<<<<<<< HEAD
    def flush_to_query_ready(self):
        # if the last message isnt empty or ReadyForQuery, read all remaining messages
        if(self._message is None
           or isinstance(self._message, messages.ReadyForQuery)):
            return

        while True:
            message = self.connection.read_message()
            if isinstance(message, messages.ReadyForQuery):
                self.connection.transaction_status = message.transaction_status
                self._message = message
                break

    def copy(self, sql, data):
        # Legacy support
        self.copy_string(sql, data)
=======
    # example:
    #
    # with open("/tmp/file.csv", "rb") as fs:
    #   cursor.copy("COPY table(field1,field2) FROM STDIN DELIMITER ',' ENCLOSED BY '\"'", fs, buffer_size=65536)
    #

    def copy(self, sql, data, **kwargs):
>>>>>>> a315c310

    def _copy_internal(self, sql, datagen):
        if self.closed():
            raise errors.Error('Cursor is closed')

        self.connection.write(messages.Query(sql))

        while True:
            message = self.connection.read_message()
            if isinstance(message, messages.ErrorResponse):
                raise errors.QueryError.from_error_response(message, sql)
            elif isinstance(message, messages.ReadyForQuery):
                break
            elif isinstance(message, messages.CopyInResponse):
<<<<<<< HEAD
                # write stuff
                for line in datagen:
                    self.connection.write(messages.CopyData(line))
=======

                #write stuff
                if not hasattr(data, "read"):
                    self.connection.write(messages.CopyData(data))
                else:
                    # treat data as stream
                    self.connection.write(messages.CopyStream(data, **kwargs))

>>>>>>> a315c310
                self.connection.write(messages.CopyDone())

    def copy_string(self, sql, data):
        self._copy_internal(sql, [data])

    def copy_file(self, sql, data, decoder=None):
        if decoder is None:
            self._copy_internal(sql, data)
        else:
            self._copy_internal(sql, (line.decode(decoder) for line in data))

    #
    # Internal
    #

    def closed(self):
        return self._closed or self.connection.closed()

    def row_formatter(self, row_data):
        if not self.cursor_type:
            return self.format_row_as_array(row_data)
        elif self.cursor_type == 'list':
            return self.format_row_as_array(row_data)
        elif self.cursor_type == 'dict':
            return self.format_row_as_dict(row_data)
            # throw some error

    def format_row_as_dict(self, row_data):
        return dict(
            (self.description[idx].name, self.description[idx].convert(value))
            for idx, value in enumerate(row_data.values)
        )

    def format_row_as_array(self, row_data):
        return [self.description[idx].convert(value)
                for idx, value in enumerate(row_data.values)]<|MERGE_RESOLUTION|>--- conflicted
+++ resolved
@@ -136,7 +136,6 @@
     #
     # Non dbApi methods
     #
-<<<<<<< HEAD
     def flush_to_query_ready(self):
         # if the last message isnt empty or ReadyForQuery, read all remaining messages
         if(self._message is None
@@ -150,10 +149,6 @@
                 self._message = message
                 break
 
-    def copy(self, sql, data):
-        # Legacy support
-        self.copy_string(sql, data)
-=======
     # example:
     #
     # with open("/tmp/file.csv", "rb") as fs:
@@ -161,9 +156,7 @@
     #
 
     def copy(self, sql, data, **kwargs):
->>>>>>> a315c310
-
-    def _copy_internal(self, sql, datagen):
+
         if self.closed():
             raise errors.Error('Cursor is closed')
 
@@ -171,16 +164,10 @@
 
         while True:
             message = self.connection.read_message()
-            if isinstance(message, messages.ErrorResponse):
-                raise errors.QueryError.from_error_response(message, sql)
-            elif isinstance(message, messages.ReadyForQuery):
+            self.connection.process_message(message=message)
+            if isinstance(message, messages.ReadyForQuery):
                 break
             elif isinstance(message, messages.CopyInResponse):
-<<<<<<< HEAD
-                # write stuff
-                for line in datagen:
-                    self.connection.write(messages.CopyData(line))
-=======
 
                 #write stuff
                 if not hasattr(data, "read"):
@@ -189,17 +176,10 @@
                     # treat data as stream
                     self.connection.write(messages.CopyStream(data, **kwargs))
 
->>>>>>> a315c310
                 self.connection.write(messages.CopyDone())
 
-    def copy_string(self, sql, data):
-        self._copy_internal(sql, [data])
-
-    def copy_file(self, sql, data, decoder=None):
-        if decoder is None:
-            self._copy_internal(sql, data)
-        else:
-            self._copy_internal(sql, (line.decode(decoder) for line in data))
+        if self.error is not None:
+            raise self.error
 
     #
     # Internal
