--- conflicted
+++ resolved
@@ -6,11 +6,9 @@
 # Main module for this library.
 
 # The version number of this library.
-<<<<<<< HEAD
 version_info = (0, 4, 3)
-=======
 version_info = (0, 4, 4)
->>>>>>> f7cd8ace
+
 __version__ = '.'.join(map(str, version_info))
 
 __author__ = 'Uber Technologies, Inc'
